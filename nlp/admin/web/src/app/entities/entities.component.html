--- conflicted
+++ resolved
@@ -23,102 +23,6 @@
   </nb-card-body>
 </nb-card>
 <p></p>
-<<<<<<< HEAD
-<mat-card class="entities">
-  <mat-card-content>
-    <mat-card-title>All Entity Types</mat-card-title>
-    <mat-chip-list>
-      <mat-chip *ngFor="let e of state.entityTypes | async"
-                [color]="e.dictionary ? 'primary' : (e === selectedEntityType ? 'accent' : 'secondary')"
-                [removable]="e.namespace() === state.currentApplication.namespace"
-                (removed)="deleteEntityType(e)"
-                (click)="selectEntityType(e)"
-                [selected]="true"
-                [selectable]="e.namespace() === state.currentApplication.namespace">
-        {{e.name}}
-        <mat-icon *ngIf="e.namespace() === state.currentApplication.namespace && !e.dictionary"
-                  class="add-predefined-list"
-                  matTooltip="add predefined values">playlist_add
-        </mat-icon>
-        <mat-icon *ngIf="e.namespace() === state.currentApplication.namespace && e.dictionary"
-                  class="predefined-list"
-                  matTooltip="update predefined values">playlist_add_check
-        </mat-icon>
-        <mat-icon *ngIf="e.namespace() === state.currentApplication.namespace"
-                  matChipRemove
-                  class="remove"
-                  matTooltip="delete entity type">cancel
-        </mat-icon>
-      </mat-chip>
-    </mat-chip-list>
-  </mat-card-content>
-</mat-card>
-<mat-card class="entities" *ngIf="selectedDictionary != null">
-  <mat-card-content>
-    <mat-card-title>Predefined values for {{ selectedEntityType.name }}</mat-card-title>
-    <div>
-      <mat-checkbox [(ngModel)]="selectedDictionary.onlyValues" class="no-model model" (change)="updateDictionary()"
-                    matTooltip="If selected, no model is used: only exact values are recognized/evaluated">No Model
-      </mat-checkbox>
-      <mat-form-field *ngIf="!selectedDictionary.onlyValues" class="model" (change)="updateDictionary()">
-        <input matInput type="number" placeholder="Model Limit" [(ngModel)]="selectedDictionary.minDistance" min="0"
-               max="1" matTooltip="Number between 0 and 1 - only probability above this value are evaluated">
-      </mat-form-field>
-      <mat-checkbox [(ngModel)]="selectedDictionary.textSearch" class="no-model model" (change)="updateDictionary()"
-                    matTooltip="If selected, all the values that contains the searched text are returned">Full Text
-      </mat-checkbox>
-      <div class="io">
-        <button mat-button (click)="downloadDictionary()" matTooltip="Download Dictionary" class="export">
-          <mat-icon>file_download</mat-icon>
-          Download Dictionary
-        </button>
-        <button mat-button (click)="file.hidden = false;$event.srcElement.setAttribute('style','display:none');"
-                matTooltip="Download Dictionary" class="export">
-          <mat-icon>file_upload</mat-icon>
-          Upload Dictionary
-        </button>
-        <input #file [hidden]="true" id="file" type="file" ng2FileSelect [uploader]="uploader"/>
-      </div>
-
-      <mat-form-field>
-        <input matInput placeholder="Add new predefined value" #pv
-               (keyup.enter)="createPredefinedValue(pv.value);pv.value ='';">
-      </mat-form-field>
-      <button mat-icon-button (click)="createPredefinedValue(pv.value)">
-        <mat-icon>add</mat-icon>
-      </button>
-    </div>
-
-    <table class="values">
-      <thead>
-      <th [width]="'20%'">Predefined Value</th>
-      <th [width]="'50%'">Allowed labels</th>
-      <th [width]="'30%'">Actions</th>
-      </thead>
-      <tbody>
-      <tr *ngFor="let predefinedValue of selectedDictionary.values">
-        <td>
-          <mat-form-field>
-            <input matInput #pv [(value)]="predefinedValue.value"
-                   (blur)="updatePredefinedValueName(predefinedValue, pv)">
-          </mat-form-field>
-        </td>
-        <td>
-          <mat-chip-list>
-            <mat-chip *ngFor="let label of predefinedValue.labels.get(state.currentLocale)"
-                      [removable]="true">
-              {{ label }}
-              <mat-icon matChipRemove (click)="deleteLabel(predefinedValue, label)">cancel</mat-icon>
-            </mat-chip>
-          </mat-chip-list>
-        </td>
-        <td style="white-space:nowrap">
-          <mat-form-field>
-            <input matInput placeholder="Add label" #l (keyup.enter)="createLabel(predefinedValue, l.value)">
-          </mat-form-field>
-          <button mat-icon-button (click)="createLabel(predefinedValue, l.value)" matTooltip="Add Label">
-            <mat-icon>add</mat-icon>
-=======
 <nb-card class="entities">
   <nb-card-header>All Entity Types</nb-card-header>
   <nb-card-body>
@@ -156,11 +60,13 @@
           <input matInput type="number" placeholder="Model Limit" [(ngModel)]="selectedDictionary.minDistance" min="0"
                  max="1" matTooltip="Number between 0 and 1 - only probability above this value are evaluated">
         </mat-form-field>
+        <mat-checkbox [(ngModel)]="selectedDictionary.textSearch" class="no-model model" (change)="updateDictionary()"
+                      matTooltip="If selected, all the values that contains the searched text are returned">Full Text
+        </mat-checkbox>
         <div class="io">
           <button mat-button (click)="downloadDictionary()" matTooltip="Download Dictionary" class="export">
             <mat-icon>file_download</mat-icon>
             Download Dictionary
->>>>>>> 994c3a29
           </button>
           <button mat-button (click)="file.hidden = false;$event.srcElement.setAttribute('style','display:none');"
                   matTooltip="Download Dictionary" class="export">
